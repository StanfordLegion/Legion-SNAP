/* Copyright 2017 NVIDIA Corporation
 *
 * The U.S. Department of Energy funded the development of this software 
 * under subcontract B609478 with Lawrence Livermore National Security, LLC
 *
 * Licensed under the Apache License, Version 2.0 (the "License");
 * you may not use this file except in compliance with the License.
 * You may obtain a copy of the License at
 *
 *     http://www.apache.org/licenses/LICENSE-2.0
 *
 * Unless required by applicable law or agreed to in writing, software
 * distributed under the License is distributed on an "AS IS" BASIS,
 * WITHOUT WARRANTIES OR CONDITIONS OF ANY KIND, either express or implied.
 * See the License for the specific language governing permissions and
 * limitations under the License.
 */

#include "snap.h"
#include "sweep.h"

//------------------------------------------------------------------------------
Snap::SnapMapper::SnapMapper(MapperRuntime *rt, Machine machine, 
                             Processor local, const char *mapper_name)
  : DefaultMapper(rt, machine, local, mapper_name), has_variants(false)
//------------------------------------------------------------------------------
{
  // Get our local memories
  {
    Machine::MemoryQuery sysmem_query(machine);
    sysmem_query.local_address_space();
    sysmem_query.only_kind(Memory::SYSTEM_MEM);
    local_sysmem = sysmem_query.first();
    assert(local_sysmem.exists());
  }
  if (!local_gpus.empty()) {
    Machine::MemoryQuery zc_query(machine);
    zc_query.local_address_space();
    zc_query.only_kind(Memory::Z_COPY_MEM);
    local_zerocopy = zc_query.first();
    assert(local_zerocopy.exists());
  } else {
    local_zerocopy = Memory::NO_MEMORY;
  }
  if (local_kind == Processor::TOC_PROC) {
    Machine::MemoryQuery fb_query(machine);
    fb_query.local_address_space();
    fb_query.only_kind(Memory::GPU_FB_MEM);
    fb_query.best_affinity_to(local_proc);
    local_framebuffer = fb_query.first();
    assert(local_framebuffer.exists());
  } else {
    local_framebuffer = Memory::NO_MEMORY;
  }
  // Compute the local CPU and GPU mappings
  // TODO: make these topology aware
  const Rect<3> bounds(Point<3>(0,0,0), Point<3>(nx_chunks, ny_chunks, nz_chunks));
  {
    // Round robin these across nodes, not individual processors so we
    // evenly distribute blocks of cells across the machine, then let 
    // individual nodes use field parallelism across processors
    std::map<AddressSpace,Processor> node_cpus;
    for (std::vector<Processor>::const_iterator it = remote_cpus.begin();
          it != remote_cpus.end(); it++)
    {
      const AddressSpace space = it->address_space();
      if (node_cpus.find(space) == node_cpus.end())
        node_cpus[space] = *it;
    }
    for (RectIterator<3> pir(bounds); pir(); pir++) {
      const Point<3> &p = *pir;
      const int index = 
        (p[2] * ny_chunks + p[1]) * nx_chunks + p[0];
      std::map<AddressSpace,Processor>::const_iterator finder = 
        node_cpus.find(index % node_cpus.size());
      assert(finder != node_cpus.end());
      global_cpu_mapping[p] = finder->second;
    }
  }
  {
    // Round robin these across all GPUs
    Machine::ProcessorQuery all_procs(machine);
    all_procs.only_kind(Processor::TOC_PROC);
    if (all_procs.count() > 0) {
      std::vector<Processor> all_gpus(all_procs.count());
      unsigned idx = 0;
      for (Machine::ProcessorQuery::iterator it = all_procs.begin();
            it != all_procs.end(); it++, idx++)
        all_gpus[idx] = *it;
      for (RectIterator<3> pir(bounds); pir(); pir++) {
        const Point<3> &p = *pir;
        const int index = 
          (p[2] * ny_chunks + p[1]) * nx_chunks + p[0];
        global_gpu_mapping[p] = all_gpus[index % all_gpus.size()];
      }
    }
  }
}

//------------------------------------------------------------------------------
void Snap::SnapMapper::select_tunable_value(const MapperContext ctx,
                                            const Task& task,
                                            const SelectTunableInput& input,
                                                  SelectTunableOutput& output)
//------------------------------------------------------------------------------
{
  switch (input.tunable_id)
  {
    case OUTER_RUNAHEAD_TUNABLE:
      {
        // Just need to unroll this enough to avoid blocking
        // We still might see some bubbles across time steps
        // but that should be relatively minor
        runtime->pack_tunable<unsigned>(2, output);
        break;
      }
    case INNER_RUNAHEAD_TUNABLE:
      {
        // Always fully unroll the inner loop so we can see
        // to the next outer loop
        runtime->pack_tunable<unsigned>(Snap::max_inner_iters, output);
        break;
      }
    case SWEEP_ENERGY_CHUNKS_TUNABLE:
      {
        // 8 directions * number of energy fields should be larger
        // then the number of processors in a node since we use field 
        // parallelism to keep all the processors in a node busy 
        if (local_gpus.empty()) {
          // Mapping to CPUs only
          const int num_cpus = local_cpus.size();
          int result = 8/*directions*/ * Snap::num_groups / num_cpus;
          // Clamp it at the number of groups if necessary
          if (result > Snap::num_groups)
            result = Snap::num_groups;
          runtime->pack_tunable<int>(result, output);
        } else {
          // Mapping to GPUs
          const int num_gpus = local_gpus.size();
          int result = 8/*directions*/ * Snap::num_groups / num_gpus;
          // Clamp it at the number of groups if necessary
          if (result > Snap::num_groups)
            result = Snap::num_groups;
          runtime->pack_tunable<int>(result, output);
        }
        break;
      }
    default:
      // Fall back to the default mapper
      DefaultMapper::select_tunable_value(ctx, task, input, output);
  }
}

//------------------------------------------------------------------------------
void Snap::SnapMapper::speculate(const MapperContext ctx,
                                 const Copy &copy,
                                       SpeculativeOutput &output)
//------------------------------------------------------------------------------
{
#ifdef DISABLE_SPECULATION
  output.speculate = false;
#else
  output.speculate = true;
  output.speculative_value = true; // not converged
  output.speculate_mapping_only = true;
#endif
}

//------------------------------------------------------------------------------
void Snap::SnapMapper::map_copy(const MapperContext ctx,
                                const Copy &copy,
                                const MapCopyInput &input,
                                      MapCopyOutput &output)
//------------------------------------------------------------------------------
{
  // See if we already know where the copy is going
  for (unsigned idx = 0; idx < copy.src_requirements.size(); idx++)
  {
    // Source first
    const LogicalRegion &src_region = copy.src_requirements[idx].region;
    std::map<LogicalRegion,PhysicalInstance>::const_iterator finder = 
      copy_instances.find(src_region);
    if (finder == copy_instances.end()) {
      // Didn't find it, so we have to make it
      // First figure out which memory it is going into
      assert(copy.index_point.get_dim() == 3);
      Point<3> point = copy.index_point;
      assert(global_cpu_mapping.find(point) != global_cpu_mapping.end());
      Processor cpu_proc = global_cpu_mapping[point];
      // Find the target memory with affinity to the proper node
      Machine::MemoryQuery target_query(machine);
      target_query.has_affinity_to(cpu_proc);
      target_query.only_kind(Memory::SYSTEM_MEM);
      Memory target = target_query.first();
      assert(target.exists());
      // Now we can make the instance
      std::vector<LogicalRegion> regions(1, src_region);  
      LayoutConstraintSet layout_constraints;
      // No specialization
      layout_constraints.add_constraint(SpecializedConstraint());
      // SOA-Fortran dimension ordering
      std::vector<DimensionKind> dimension_ordering(4);
      dimension_ordering[0] = DIM_X;
      dimension_ordering[1] = DIM_Y;
      dimension_ordering[2] = DIM_Z;
      dimension_ordering[3] = DIM_F;
      layout_constraints.add_constraint(OrderingConstraint(dimension_ordering, 
                                                           false/*contiguous*/));
      // Constrained for the target memory kind
      layout_constraints.add_constraint(MemoryConstraint(target.kind()));
      // Have all the field for the instance available
      std::vector<FieldID> all_fields;
      runtime->get_field_space_fields(ctx, src_region.get_field_space(), all_fields);
      layout_constraints.add_constraint(FieldConstraint(all_fields, false/*contiguous*/,
                                                        false/*inorder*/));
      PhysicalInstance result; bool created;
      if (!runtime->find_or_create_physical_instance(ctx, target, layout_constraints,
            regions, result, created, true/*acquire*/, GC_NEVER_PRIORITY)) {
        log_snap.error("ERROR: SNAP mapper failed to allocate instance for copy");
        assert(false);
      }
      output.src_instances[idx].push_back(result);
      // Save it for the next time
      assert((copy_instances.find(src_region) == copy_instances.end()) ||
              (copy_instances[src_region] == result));
      copy_instances[src_region] = result;
    } else {
      // Found it, add it to the set
      output.src_instances[idx].push_back(finder->second);
    }
    const LogicalRegion &dst_region = copy.dst_requirements[idx].region;
    finder = copy_instances.find(dst_region);
    if (finder == copy_instances.end()) {
      // Didn't find it so we have to make it
      // First figure out which memory it is going into
      assert(copy.index_point.get_dim() == 3);
      Point<3> point = copy.index_point;
      assert(global_cpu_mapping.find(point) != global_cpu_mapping.end());
      Processor cpu_proc = global_cpu_mapping[point];
      // Find the target memory with affinity to the proper node
      Machine::MemoryQuery target_query(machine);
      target_query.has_affinity_to(cpu_proc);
      target_query.only_kind(Memory::SYSTEM_MEM);
      Memory target = target_query.first();
      assert(target.exists());
      // Now we can make the instance
      std::vector<LogicalRegion> regions(1, dst_region);  
      LayoutConstraintSet layout_constraints;
      // No specialization
      layout_constraints.add_constraint(SpecializedConstraint());
      // SOA-Fortran dimension ordering
      std::vector<DimensionKind> dimension_ordering(4);
      dimension_ordering[0] = DIM_X;
      dimension_ordering[1] = DIM_Y;
      dimension_ordering[2] = DIM_Z;
      dimension_ordering[3] = DIM_F;
      layout_constraints.add_constraint(OrderingConstraint(dimension_ordering, 
                                                           false/*contiguous*/));
      // Constrained for the target memory kind
      layout_constraints.add_constraint(MemoryConstraint(target.kind()));
      // Have all the field for the instance available
      std::vector<FieldID> all_fields;
      runtime->get_field_space_fields(ctx, dst_region.get_field_space(), all_fields);
      layout_constraints.add_constraint(FieldConstraint(all_fields, false/*contiguous*/,
                                                        false/*inorder*/));
      PhysicalInstance result; bool created;
      if (!runtime->find_or_create_physical_instance(ctx, target, layout_constraints,
            regions, result, created, true/*acquire*/, GC_NEVER_PRIORITY)) {
        log_snap.error("ERROR: SNAP mapper failed to allocate instance for copy");
        assert(false);
      }
      output.dst_instances[idx].push_back(result);
      // Save it for the next time
      assert((copy_instances.find(dst_region) == copy_instances.end()) ||
              (copy_instances[dst_region] == result));
      copy_instances[dst_region] = result;
    } else {
      // Found it, add it to the set
      output.dst_instances[idx].push_back(finder->second);
    }
  }
  runtime->acquire_instances(ctx, output.src_instances);
  runtime->acquire_instances(ctx, output.dst_instances);
}

//------------------------------------------------------------------------------
void Snap::SnapMapper::select_task_options(const MapperContext ctx,
                                           const Task& task,
                                                 TaskOptions& options)
//------------------------------------------------------------------------------
{
  // If this is the top-level task, invoke the default mapper version
  // so that we can get access to its control replication heuristics
  if (task.get_depth() == 0)
  {
    DefaultMapper::select_task_options(ctx, task, options);
    return;
  }
  options.initial_proc = default_policy_select_initial_processor(ctx, task);
  options.inline_task = false;
  options.stealable = false;
#ifdef LOCAL_MAP_TASKS
  options.map_locally = true;
#else
  options.map_locally = false;
#endif
}

//------------------------------------------------------------------------------
void Snap::SnapMapper::slice_task(const MapperContext ctx,
                                  const Task &task, 
                                  const SliceTaskInput &input,
                                        SliceTaskOutput &output)
//------------------------------------------------------------------------------
{
  if (!has_variants)
    update_variants(ctx);
<<<<<<< HEAD
  // Sweep tasks compute their target processors differently than
  // all the other data parallel tasks
  if (task.task_id == MINI_KBA_TASK_ID) {
    // Figure out 3-D point from corner, and wavefront
    const MiniKBATask::MiniKBAArgs *args = 
      (const MiniKBATask::MiniKBAArgs*)task.args;  
    const std::vector<Point<3> > &wavefront_points = 
      wavefront_map[args->corner][args->wavefront];
    const bool use_gpu = !local_gpus.empty() &&
      (gpu_variants.find(MINI_KBA_TASK_ID) != gpu_variants.end());
    Domain<2> all_points = input.domain;
    for (DomainIterator<2> pir(all_points); pir(); pir++) {
      // Get the physical space point
      Point<3> point = wavefront_points[(*pir)[0]];
      TaskSlice slice;
      slice.domain = Domain<2>(Rect<2>(*pir, *pir));
      slice.proc = use_gpu ? global_gpu_mapping[point] : global_cpu_mapping[point];
      slice.recurse = false;
      slice.stealable = false;
      output.slices.push_back(slice);
    }
  } else if (task.task_id == INIT_GPU_SWEEP_TASK_ID) {
=======
  if (task.task_id == INIT_GPU_SWEEP_TASK_ID) {
>>>>>>> ed5a4b10
    // This one needs the default mapper implementation
    DefaultMapper::slice_task(ctx, task, input, output);
  } else {
    // Iterate over the points and assign them to the best target processors
    Domain<3> all_points = input.domain;
    // We still keep convergence tests on the CPU if we're doing reductions
#ifndef SNAP_USE_RELAXED_COHERENCE
    const bool use_gpu = !local_gpus.empty() &&
      (gpu_variants.find((SnapTaskID)task.task_id) != gpu_variants.end()) &&
      (task.task_id != TEST_OUTER_CONVERGENCE_TASK_ID) && 
      (task.task_id != TEST_INNER_CONVERGENCE_TASK_ID);;
#else
    const bool use_gpu = !local_gpus.empty() &&
      (gpu_variants.find((SnapTaskID)task.task_id) != gpu_variants.end());
#endif
    for (DomainIterator<3> pir(all_points); pir(); pir++) {
      TaskSlice slice;
      slice.domain = Domain<3>(Rect<3>(*pir, *pir));
      slice.proc = use_gpu ? global_gpu_mapping[*pir]:global_cpu_mapping[*pir];
      slice.recurse = false;
      slice.stealable = false;
      output.slices.push_back(slice);
    }
  }
}

//------------------------------------------------------------------------------
void Snap::SnapMapper::speculate(const MapperContext ctx,
                                 const Task &task,
                                       SpeculativeOutput &output)
//------------------------------------------------------------------------------
{
#ifdef DISABLE_SPECULATION
  output.speculate = false;
#else
  output.speculate = true;
  output.speculative_value = true; // not converged
  output.speculate_mapping_only = true;
#endif
}

//------------------------------------------------------------------------------
void Snap::SnapMapper::map_task(const MapperContext ctx,
                                const Task &task,
                                const MapTaskInput &input,
                                      MapTaskOutput &output)
//------------------------------------------------------------------------------
{
  if (!has_variants)
    update_variants(ctx);
  // Assume we are mapping on the target processor
#ifndef LOCAL_MAP_TASKS
  assert(task.target_proc == local_proc);
#endif
  output.chosen_instances.resize(task.regions.size());
  switch (task.task_id)
  {
    // These tasks go on the GPU if possible, otherwise CPU
    case INIT_MATERIAL_TASK_ID:
    case INIT_SOURCE_TASK_ID:
    case CALC_OUTER_SOURCE_TASK_ID:
    case CALC_INNER_SOURCE_TASK_ID:
    case EXPAND_CROSS_SECTION_TASK_ID:
    case EXPAND_SCATTERING_CROSS_SECTION_TASK_ID:
    case CALCULATE_GEOMETRY_PARAM_TASK_ID:
    case MMS_SCALE_TASK_ID:
      {
        Memory target_mem;
        std::map<SnapTaskID,VariantID>::const_iterator finder = 
          gpu_variants.find((SnapTaskID)task.task_id);
        if (finder != gpu_variants.end() && 
            (local_kind == Processor::TOC_PROC)) {
          output.chosen_variant = finder->second; 
#ifdef LOCAL_MAP_TASKS
          output.target_procs.push_back(task.target_proc);
          target_mem = get_associated_framebuffer(task.target_proc);
#else
          output.target_procs.push_back(local_proc);
          target_mem = local_framebuffer;
#endif
        } else {
          output.chosen_variant = cpu_variants[(SnapTaskID)task.task_id];
#ifdef LOCAL_MAP_TASKS
          get_associated_procs(task.target_proc, output.target_procs);
          target_mem = get_associated_sysmem(task.target_proc);
#else
          output.target_procs = local_cpus;
          target_mem = local_sysmem;
#endif
        }
        for (unsigned idx = 0; idx < task.regions.size(); idx++) { 
          if (task.regions[idx].privilege == NO_ACCESS)
            continue;
          map_snap_array(ctx, task.regions[idx].region, target_mem,
                         output.chosen_instances[idx]);
        }
        break;
      }
    // Convergence tests go on CPU always since reductions are coming
    // from zero-copy memory anyway and we want to avoid using
    // too much duplicate memory for storing flux0po
    case TEST_OUTER_CONVERGENCE_TASK_ID:
    case TEST_INNER_CONVERGENCE_TASK_ID:
      {
        output.chosen_variant = cpu_variants[(SnapTaskID)task.task_id];
#ifdef LOCAL_MAP_TASKS
        get_associated_procs(task.target_proc, output.target_procs);
        Memory target_mem = get_associated_sysmem(task.target_proc);
#else
        output.target_procs = local_cpus;
        Memory target_mem = local_sysmem;   
#endif
        for (unsigned idx = 0; idx < task.regions.size(); idx++)
          map_snap_array(ctx, task.regions[idx].region, target_mem, 
                         output.chosen_instances[idx]);
        break;
      }
    case BIND_INNER_CONVERGENCE_TASK_ID:
    case BIND_OUTER_CONVERGENCE_TASK_ID:
      {
        // These tasks have no region requirements so they 
        // can go wherever on the cpus
        output.chosen_variant = cpu_variants[(SnapTaskID)task.task_id];
#ifdef LOCAL_MAP_TASKS
        get_associated_procs(task.target_proc, output.target_procs);
#else
        output.target_procs = local_cpus;
#endif
        break;
      }
    case MINI_KBA_TASK_ID:
      {
        // Mini KBA is special
        Memory target_mem, reduction_mem, vdelt_mem;
        std::map<SnapTaskID,VariantID>::const_iterator finder = 
          gpu_variants.find((SnapTaskID)task.task_id);
        if (finder != gpu_variants.end() && 
            (local_kind == Processor::TOC_PROC)) {
          output.chosen_variant = finder->second; 
#ifdef LOCAL_MAP_TASKS
          output.target_procs.push_back(task.target_proc);
          target_mem = get_associated_framebuffer(task.target_proc);
          reduction_mem = get_associated_zerocopy(task.target_proc);
          vdelt_mem = get_associated_zerocopy(task.target_proc);
#else
          output.target_procs.push_back(local_proc);
          target_mem = local_framebuffer;
          reduction_mem = local_zerocopy;
          vdelt_mem = local_zerocopy;
#endif
        } else {
          output.chosen_variant = cpu_variants[(SnapTaskID)task.task_id];
#ifdef LOCAL_MAP_TASKS
          get_associated_procs(task.target_proc, output.target_procs);
          target_mem = get_associated_sysmem(task.target_proc);
          reduction_mem = get_associated_sysmem(task.target_proc);
          vdelt_mem = get_associated_sysmem(task.target_proc);
#else
          output.target_procs = local_cpus;
          target_mem = local_sysmem;
          reduction_mem = local_sysmem;
          vdelt_mem = local_sysmem;
#endif
        }
        // qtot is normal
        map_snap_array(ctx, task.regions[0].region, target_mem,
                       output.chosen_instances[0]);
#ifndef SNAP_USE_RELAXED_COHERENCE
        // have to make reductions for flux, use default mapper implementation
        std::set<FieldID> dummy_fields;
        TaskLayoutConstraintSet dummy_constraints;
        default_create_custom_instances(ctx, task.target_proc,
            reduction_mem, task.regions[1], 1/*index*/, dummy_fields,
            dummy_constraints, false/*need check*/, output.chosen_instances[1]);
#else
        map_snap_array(ctx, task.regions[1].region, target_mem,
                       output.chosen_instances[1]);
#endif
        if (task.regions[2].privilege != NO_ACCESS) {
          // qim is normal
          map_snap_array(ctx, task.regions[2].region, target_mem,
                         output.chosen_instances[2]);
#ifndef SNAP_USE_RELAXED_COHERENCE
          // Need reductions for fluxm
          default_create_custom_instances(ctx, task.target_proc,
            reduction_mem, task.regions[3], 3/*index*/, dummy_fields,
            dummy_constraints, false/*need check*/, output.chosen_instances[3]); 
#else
          map_snap_array(ctx, task.regions[3].region, target_mem,
                         output.chosen_instances[3]);
#endif
        }
        // Remaining arrays that are not vdelt are normal
        const unsigned last_idx = task.regions.size() - 1;
        for (unsigned idx = 4; idx < last_idx; idx++) {
          map_snap_array(ctx, task.regions[idx].region, target_mem, 
                         output.chosen_instances[idx]);
        }
        // Put vdelt in a special memory since it is read locally
        map_snap_array(ctx, task.regions[last_idx].region, vdelt_mem,
                       output.chosen_instances[last_idx]);
        break;
      }
    default:
      {
        DefaultMapper::map_task(ctx, task, input, output);
        return;
      }
  }
  runtime->acquire_instances(ctx, output.chosen_instances);
}

//------------------------------------------------------------------------------
void Snap::SnapMapper::select_sharding_functor(const MapperContext ctx,
                                               const Task &task,
                                      const SelectShardingFunctorInput &input,
                                            SelectShardingFunctorOutput &output)
//------------------------------------------------------------------------------
{
  // Sweeps need a special projection functor dependent on corner and wavefront
  if (task.task_id == MINI_KBA_TASK_ID)
  {
    const MiniKBATask::MiniKBAArgs *args = 
      (const MiniKBATask::MiniKBAArgs*)task.args;
    output.chosen_functor = 
      SNAP_SWEEP_SHARDING_ID(args->corner, args->wavefront);
  }
  else // Everything else is data parallel so use the normal sharding functor
    output.chosen_functor = SNAP_SHARDING_ID;
}

//------------------------------------------------------------------------------
void Snap::SnapMapper::select_sharding_functor(const MapperContext ctx,
                                               const Copy &copy,
                                      const SelectShardingFunctorInput &input,
                                            SelectShardingFunctorOutput &output)
//------------------------------------------------------------------------------
{
  output.chosen_functor = SNAP_SHARDING_ID;
}

//------------------------------------------------------------------------------
void Snap::SnapMapper::select_sharding_functor(const MapperContext ctx,
                                               const Close &close,
                                      const SelectShardingFunctorInput &input,
                                            SelectShardingFunctorOutput &output)
//------------------------------------------------------------------------------
{
  output.chosen_functor = SNAP_SHARDING_ID;
}

//------------------------------------------------------------------------------
void Snap::SnapMapper::select_sharding_functor(const MapperContext ctx,
                                               const Partition &partition,
                                      const SelectShardingFunctorInput &input,
                                            SelectShardingFunctorOutput &output)
//------------------------------------------------------------------------------
{
  output.chosen_functor = SNAP_SHARDING_ID;
}

//------------------------------------------------------------------------------
void Snap::SnapMapper::select_sharding_functor(const MapperContext ctx,
                                               const Fill &fill,
                                      const SelectShardingFunctorInput &input,
                                            SelectShardingFunctorOutput &output)
//------------------------------------------------------------------------------
{
  output.chosen_functor = SNAP_SHARDING_ID;
}

//------------------------------------------------------------------------------
void Snap::SnapMapper::update_variants(const MapperContext ctx)
//------------------------------------------------------------------------------
{
  // Find our CPU and GPU variants
  for (unsigned idx = 0; idx < LAST_TASK_ID; idx++) {
    SnapTaskID tid = (SnapTaskID)(SNAP_TOP_LEVEL_TASK_ID + idx);
    std::vector<VariantID> variants;
    runtime->find_valid_variants(ctx, tid, variants, Processor::LOC_PROC);
    if (!variants.empty())
      cpu_variants[tid] = variants[0];
    variants.clear();
    runtime->find_valid_variants(ctx, tid, variants, Processor::TOC_PROC);
    if (!variants.empty())
      gpu_variants[tid] = variants[0];
  }
}

//------------------------------------------------------------------------------
void Snap::SnapMapper::map_snap_array(const MapperContext ctx, 
  LogicalRegion region, Memory target, std::vector<PhysicalInstance> &instances)
//------------------------------------------------------------------------------
{
  const std::pair<LogicalRegion,Memory> key(region, target);
  std::map<std::pair<LogicalRegion,Memory>,PhysicalInstance>::const_iterator
    finder = local_instances.find(key);
  if (finder != local_instances.end()) {
    instances.push_back(finder->second);
    return;
  }
  // First time through, then we make an instance
  std::vector<LogicalRegion> regions(1, region);  
  LayoutConstraintSet layout_constraints;
  // No specialization
  layout_constraints.add_constraint(SpecializedConstraint());
  // SOA-Fortran dimension ordering
  std::vector<DimensionKind> dimension_ordering(4);
  dimension_ordering[0] = DIM_X;
  dimension_ordering[1] = DIM_Y;
  dimension_ordering[2] = DIM_Z;
  dimension_ordering[3] = DIM_F;
  layout_constraints.add_constraint(OrderingConstraint(dimension_ordering, 
                                                       false/*contiguous*/));
  // Constrained for the target memory kind
  layout_constraints.add_constraint(MemoryConstraint(target.kind()));
  // Have all the field for the instance available
  std::vector<FieldID> all_fields;
  runtime->get_field_space_fields(ctx, region.get_field_space(), all_fields);
  layout_constraints.add_constraint(FieldConstraint(all_fields, false/*contiguous*/,
                                                    false/*inorder*/));

  PhysicalInstance result; bool created;
  if (!runtime->find_or_create_physical_instance(ctx, target, layout_constraints,
        regions, result, created, true/*acquire*/, GC_NEVER_PRIORITY)) {
    log_snap.error("ERROR: SNAP mapper failed to allocate instance");
    assert(false);
  }
  instances.push_back(result);
  // Save the result for future use
  local_instances[key] = result;
}

#ifdef LOCAL_MAP_TASKS
//------------------------------------------------------------------------------
Memory Snap::SnapMapper::get_associated_sysmem(Processor proc)
//------------------------------------------------------------------------------
{
  std::map<Processor,Memory>::const_iterator finder = 
    associated_sysmems.find(proc);
  if (finder != associated_sysmems.end())
    return finder->second;
  Machine::MemoryQuery sysmem_query(machine);
  sysmem_query.same_address_space_as(proc);
  sysmem_query.only_kind(Memory::SYSTEM_MEM);
  Memory result = sysmem_query.first();
  assert(result.exists());
  associated_sysmems[proc] = result;
  return result;
}

//------------------------------------------------------------------------------
Memory Snap::SnapMapper::get_associated_framebuffer(Processor proc)
//------------------------------------------------------------------------------
{
  std::map<Processor,Memory>::const_iterator finder = 
    associated_framebuffers.find(proc);
  if (finder != associated_framebuffers.end())
    return finder->second;
  Machine::MemoryQuery fbmem_query(machine);
  fbmem_query.same_address_space_as(proc);
  fbmem_query.only_kind(Memory::GPU_FB_MEM);
  Memory result = fbmem_query.first();
  assert(result.exists());
  associated_framebuffers[proc] = result;
  return result;
}

//------------------------------------------------------------------------------
Memory Snap::SnapMapper::get_associated_zerocopy(Processor proc)
//------------------------------------------------------------------------------
{
  std::map<Processor,Memory>::const_iterator finder = 
    associated_zerocopy.find(proc);
  if (finder != associated_zerocopy.end())
    return finder->second;
  Machine::MemoryQuery zcmem_query(machine);
  zcmem_query.same_address_space_as(proc);
  zcmem_query.only_kind(Memory::Z_COPY_MEM);
  Memory result = zcmem_query.first();
  assert(result.exists());
  associated_zerocopy[proc] = result;
  return result;
}

//------------------------------------------------------------------------------
void Snap::SnapMapper::get_associated_procs(Processor proc,
                                            std::vector<Processor> &procs)
//------------------------------------------------------------------------------
{
  std::map<Processor,std::vector<Processor> >::const_iterator finder = 
    associated_procs.find(proc);
  if (finder != associated_procs.end()) {
    procs = finder->second;
    return;
  }
  Machine::ProcessorQuery proc_query(machine);
  proc_query.same_address_space_as(proc);
  proc_query.only_kind(proc.kind());
  for (Machine::ProcessorQuery::iterator it = proc_query.begin();
        it != proc_query.end(); it++)
    procs.push_back(*it);
  associated_procs[proc] = procs;
}
#endif<|MERGE_RESOLUTION|>--- conflicted
+++ resolved
@@ -315,32 +315,7 @@
 {
   if (!has_variants)
     update_variants(ctx);
-<<<<<<< HEAD
-  // Sweep tasks compute their target processors differently than
-  // all the other data parallel tasks
-  if (task.task_id == MINI_KBA_TASK_ID) {
-    // Figure out 3-D point from corner, and wavefront
-    const MiniKBATask::MiniKBAArgs *args = 
-      (const MiniKBATask::MiniKBAArgs*)task.args;  
-    const std::vector<Point<3> > &wavefront_points = 
-      wavefront_map[args->corner][args->wavefront];
-    const bool use_gpu = !local_gpus.empty() &&
-      (gpu_variants.find(MINI_KBA_TASK_ID) != gpu_variants.end());
-    Domain<2> all_points = input.domain;
-    for (DomainIterator<2> pir(all_points); pir(); pir++) {
-      // Get the physical space point
-      Point<3> point = wavefront_points[(*pir)[0]];
-      TaskSlice slice;
-      slice.domain = Domain<2>(Rect<2>(*pir, *pir));
-      slice.proc = use_gpu ? global_gpu_mapping[point] : global_cpu_mapping[point];
-      slice.recurse = false;
-      slice.stealable = false;
-      output.slices.push_back(slice);
-    }
-  } else if (task.task_id == INIT_GPU_SWEEP_TASK_ID) {
-=======
   if (task.task_id == INIT_GPU_SWEEP_TASK_ID) {
->>>>>>> ed5a4b10
     // This one needs the default mapper implementation
     DefaultMapper::slice_task(ctx, task, input, output);
   } else {
@@ -560,16 +535,7 @@
                                             SelectShardingFunctorOutput &output)
 //------------------------------------------------------------------------------
 {
-  // Sweeps need a special projection functor dependent on corner and wavefront
-  if (task.task_id == MINI_KBA_TASK_ID)
-  {
-    const MiniKBATask::MiniKBAArgs *args = 
-      (const MiniKBATask::MiniKBAArgs*)task.args;
-    output.chosen_functor = 
-      SNAP_SWEEP_SHARDING_ID(args->corner, args->wavefront);
-  }
-  else // Everything else is data parallel so use the normal sharding functor
-    output.chosen_functor = SNAP_SHARDING_ID;
+  output.chosen_functor = SNAP_SHARDING_ID;
 }
 
 //------------------------------------------------------------------------------
@@ -609,7 +575,10 @@
                                             SelectShardingFunctorOutput &output)
 //------------------------------------------------------------------------------
 {
-  output.chosen_functor = SNAP_SHARDING_ID;
+  if (fill.index_domain.get_dim() == 3)
+    output.chosen_functor = SNAP_SHARDING_ID;
+  else
+    output.chosen_functor = 0;
 }
 
 //------------------------------------------------------------------------------
