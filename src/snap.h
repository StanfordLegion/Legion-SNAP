--- conflicted
+++ resolved
@@ -224,8 +224,6 @@
     XZ_PROJECTION = YZ_PROJECTION + 2,
   };
 #define SNAP_SHARDING_ID        1
-#define SNAP_SWEEP_SHARDING_ID(corner,wavefront)   \
-  (((corner) * SNAP_MAX_WAVEFRONTS) + (wavefront) + SNAP_SHARDING_ID + 1)
 public:
   Snap(Context c, Runtime *rt)
     : ctx(c), runtime(rt) { }
@@ -686,11 +684,9 @@
   size_t field_size;
 };
 
-<<<<<<< HEAD
-class SnapSweepProjectionFunctor : public ProjectionFunctor {
-public:
-  SnapSweepProjectionFunctor(
-      const std::vector<std::vector<Point<3> > > &wavefront_map);
+class FluxProjectionFunctor : public ProjectionFunctor {
+public:
+  FluxProjectionFunctor(Snap::SnapProjectionID kind, const bool forward);
 public:
   virtual Legion::LogicalRegion project(const Mappable *mappable, unsigned index,
                                 Legion::LogicalRegion upper_bound,
@@ -704,45 +700,13 @@
   virtual Legion::LogicalRegion project(Legion::LogicalPartition upper_bound,
                                 const Legion::DomainPoint &point,
                                 const Legion::Domain &launch_domain);
-  virtual unsigned get_depth(void) const { return 0; }
-  virtual bool is_functional(void) const { return true; }
-  virtual bool is_exclusive(void) const { return true; }
-public:
-  const std::vector<std::vector<Point<3> > > &wavefront_map;
-};
-
-=======
->>>>>>> ed5a4b10
-class FluxProjectionFunctor : public ProjectionFunctor {
-public:
-  FluxProjectionFunctor(Snap::SnapProjectionID kind, const bool forward);
-public:
-  virtual Legion::LogicalRegion project(const Mappable *mappable, unsigned index,
-                                Legion::LogicalRegion upper_bound,
-                                const Legion::DomainPoint &point);
-  virtual Legion::LogicalRegion project(const Mappable *mappable, unsigned index,
-                                Legion::LogicalPartition upper_bound,
-                                const Legion::DomainPoint &point);
-<<<<<<< HEAD
-  virtual Legion::LogicalRegion project(Legion::LogicalRegion upper_bound, 
-                                const Legion::DomainPoint &point,
-                                const Legion::Domain &launch_domain);
-  virtual Legion::LogicalRegion project(Legion::LogicalPartition upper_bound,
-                                const Legion::DomainPoint &point,
-                                const Legion::Domain &launch_domain);
-  virtual unsigned get_depth(void) const { return 0; }
-  virtual bool is_functional(void) const { return true; }
-  virtual bool is_exclusive(void) const { return true; }
-=======
-  Legion::LogicalRegion project_internal(Legion::LogicalPartition upper_bound,
-                                         const Legion::DomainPoint &point);
   virtual void invert(Legion::LogicalRegion region, 
                       const Legion::Domain &launch_domain,
                       std::vector<Legion::DomainPoint> &ordered_points);
   virtual unsigned get_depth(void) const { return 0; }
   virtual bool is_functional(void) const { return true; }
+  virtual bool is_exclusive(void) const { return true; }
   virtual bool is_invertible(void) const { return true; }
->>>>>>> ed5a4b10
 public:
   const Snap::SnapProjectionID projection_kind;
   const bool forward;
@@ -761,21 +725,6 @@
   const int x_chunks, y_chunks, z_chunks;
 };
 
-class SweepShardingFunctor : public SnapShardingFunctor {
-public:
-  SweepShardingFunctor(unsigned corner, unsigned wavefront,
-                       int x_chunks, int y_chunks, int z_chunks,
-                       const std::vector<Point<3> > &points);
-public:
-  virtual ShardID shard(const Legion::DomainPoint &point,
-                        const Legion::Domain &full_space,
-                        const size_t total_shards);
-public:
-  const unsigned corner;
-  const unsigned wavefront;
-  const std::vector<Point<3> > &points;
-};
-
 class AndReduction {
 public:
   static const Snap::SnapReductionID REDOP = Snap::AND_REDUCTION_ID;
