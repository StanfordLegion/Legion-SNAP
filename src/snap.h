--- conflicted
+++ resolved
@@ -694,19 +694,13 @@
   virtual Legion::LogicalRegion project(const Mappable *mappable, unsigned index,
                                 Legion::LogicalPartition upper_bound,
                                 const Legion::DomainPoint &point);
-<<<<<<< HEAD
   virtual Legion::LogicalRegion project(Legion::LogicalRegion upper_bound, 
                                 const Legion::DomainPoint &point,
                                 const Legion::Domain &launch_domain);
   virtual Legion::LogicalRegion project(Legion::LogicalPartition upper_bound,
                                 const Legion::DomainPoint &point,
                                 const Legion::Domain &launch_domain);
-  virtual void invert(Legion::LogicalRegion region, 
-=======
-  Legion::LogicalRegion project_internal(Legion::LogicalPartition upper_bound,
-                                         const Legion::DomainPoint &point);
   virtual void invert(Legion::LogicalRegion region, Legion::LogicalPartition upper,
->>>>>>> 8b2905f1
                       const Legion::Domain &launch_domain,
                       std::vector<Legion::DomainPoint> &ordered_points);
   virtual unsigned get_depth(void) const { return 0; }
