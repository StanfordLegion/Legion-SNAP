/* Copyright 2016 NVIDIA Corporation
 *
 * Licensed under the Apache License, Version 2.0 (the "License");
 * you may not use this file except in compliance with the License.
 * You may obtain a copy of the License at
 *
 *     http://www.apache.org/licenses/LICENSE-2.0
 *
 * Unless required by applicable law or agreed to in writing, software
 * distributed under the License is distributed on an "AS IS" BASIS,
 * WITHOUT WARRANTIES OR CONDITIONS OF ANY KIND, either express or implied.
 * See the License for the specific language governing permissions and
 * limitations under the License.
 */

#ifndef __SNAP_H__
#define __SNAP_H__

#include "legion.h"
#include "default_mapper.h"

#include <cmath>
#include <cstdio>
#include <cstdlib>
#include <cassert>
#include <cstring>

#ifndef SNAP_MAX_ENERGY_GROUPS
#define SNAP_MAX_ENERGY_GROUPS            1024
#endif

using namespace Legion;
using namespace Legion::Mapping;
using namespace LegionRuntime::Arrays;

extern LegionRuntime::Logger::Category log_snap;

class SnapArray;

class Snap {
public:
  enum SnapTaskID {
    SNAP_TOP_LEVEL_TASK_ID,
    CALC_OUTER_SOURCE_TASK_ID,
    TEST_OUTER_CONVERGENCE_TASK_ID,
    CALC_INNER_SOURCE_TASK_ID,
    TEST_INNER_CONVERGENCE_TASK_ID,
    MINI_KBA_TASK_ID,
    LAST_TASK_ID, // must be last
  };
#define SNAP_TASK_NAMES           \
    "Top Level Task",             \
    "Calc Outer Source",          \
    "Test Outer Convergence",     \
    "Calc Inner Source",          \
    "Test Inner Convergence",     \
    "Mini KBA",                   
  static const char* task_names[LAST_TASK_ID];
  enum MaterialLayout {
    HOMOGENEOUS_LAYOUT = 0,
    CENTER_LAYOUT = 1,
    CORNER_LAYOUT = 2,
  };
  enum SourceLayout {
    EVERYWHERE_SOURCE = 0,
    CENTER_SOURCE = 1,
    CORNER_SOURCE = 2,
    MMS_SOURCE = 3,
  };
  enum SnapTunable {
    OUTER_RUNAHEAD_TUNABLE = DefaultMapper::DEFAULT_TUNABLE_LAST,
    INNER_RUNAHEAD_TUNABLE = DefaultMapper::DEFAULT_TUNABLE_LAST+1,
  };
  enum SnapReductionID {
    NO_REDUCTION_ID = 0,
    AND_REDUCTION_ID = 1,
  };
  enum SnapFieldID {
    FID_SINGLE = 0, // For field spaces with just one field
    // Fields for energy groups
    FID_GROUP_0 = FID_SINGLE,
    // ...
    FID_GROUP_MAX = FID_GROUP_0 + SNAP_MAX_ENERGY_GROUPS,
    FID_CORNER_0_EVEN_GHOST_FLUX_X_0,
    FID_CORNER_0_EVEN_GHOST_FLUX_Y_0,
    FID_CORNER_0_EVEN_GHOST_FLUX_Z_0,
    FID_CORNER_0_ODD_GHOST_FLUX_X_0,
    FID_CORNER_0_ODD_GHOST_FLUX_Y_0,
    FID_CORNER_0_ODD_GHOST_FLUX_Z_0,
    FID_CORNER_0_EVEN_MAX = FID_CORNER_0_EVEN_GHOST_FLUX_X_0 + 6 * SNAP_MAX_ENERGY_GROUPS,
    FID_CORNER_1_EVEN_GHOST_FLUX_X_0,
    FID_CORNER_1_EVEN_GHOST_FLUX_Y_0,
    FID_CORNER_1_EVEN_GHOST_FLUX_Z_0,
    FID_CORNER_1_ODD_GHOST_FLUX_X_0,
    FID_CORNER_1_ODD_GHOST_FLUX_Y_0,
    FID_CORNER_1_ODD_GHOST_FLUX_Z_0,
    FID_CORNER_1_EVEN_MAX = FID_CORNER_1_EVEN_GHOST_FLUX_X_0 + 6 * SNAP_MAX_ENERGY_GROUPS,
    FID_CORNER_2_EVEN_GHOST_FLUX_X_0,
    FID_CORNER_2_EVEN_GHOST_FLUX_Y_0,
    FID_CORNER_2_EVEN_GHOST_FLUX_Z_0,
    FID_CORNER_2_ODD_GHOST_FLUX_X_0,
    FID_CORNER_2_ODD_GHOST_FLUX_Y_0,
    FID_CORNER_2_ODD_GHOST_FLUX_Z_0,
    FID_CORNER_2_EVEN_MAX = FID_CORNER_2_EVEN_GHOST_FLUX_X_0 + 6 * SNAP_MAX_ENERGY_GROUPS,
    FID_CORNER_3_EVEN_GHOST_FLUX_X_0,
    FID_CORNER_3_EVEN_GHOST_FLUX_Y_0,
    FID_CORNER_3_EVEN_GHOST_FLUX_Z_0,
    FID_CORNER_3_ODD_GHOST_FLUX_X_0,
    FID_CORNER_3_ODD_GHOST_FLUX_Y_0,
    FID_CORNER_3_ODD_GHOST_FLUX_Z_0,
    FID_CORNER_3_EVEN_MAX = FID_CORNER_3_EVEN_GHOST_FLUX_X_0 + 6 * SNAP_MAX_ENERGY_GROUPS,
  };
#define SNAP_ENERGY_GROUP_FIELD(group)    \
  ((Snap::SnapFieldID)(Snap::FID_GROUP_0 + (group)))
#define SNAP_GHOST_FLUX_FIELD(corner, group, even, dim)                         \
  ((Snap::SnapFieldID)(Snap::FID_CORNER_0_EVEN_GHOST_FLUX_X_0 +                 \
    ((corner) * 6 * SNAP_MAX_ENERGY_GROUPS) +                                   \
   ((group) * 6) + ((even) ? 0 : 3) + (dim)))
  enum SnapPartitionID {
    DISJOINT_PARTITION = 0,
    GHOST_X_PARTITION = 1,
    GHOST_Y_PARTITION = 2,
    GHOST_Z_PARTITION = 3,
  };
  enum SnapProjectionID {
    CORNER_0_GHOST_X_IN_PROJECTION = 1,
    CORNER_0_GHOST_Y_IN_PROJECTION = 2,
    CORNER_0_GHOST_Z_IN_PROJECTION = 3,
    CORNER_1_GHOST_X_IN_PROJECTION = 4,
    CORNER_1_GHOST_Y_IN_PROJECTION = 5,
    CORNER_1_GHOST_Z_IN_PROJECTION = 6,
    CORNER_2_GHOST_X_IN_PROJECTION = 7,
    CORNER_2_GHOST_Y_IN_PROJECTION = 8,
    CORNER_2_GHOST_Z_IN_PROJECTION = 9,
    CORNER_3_GHOST_X_IN_PROJECTION = 10,
    CORNER_3_GHOST_Y_IN_PROJECTION = 11,
    CORNER_3_GHOST_Z_IN_PROJECTION = 12,

    CORNER_0_GHOST_X_OUT_PROJECTION = 13,
    CORNER_0_GHOST_Y_OUT_PROJECTION = 14,
    CORNER_0_GHOST_Z_OUT_PROJECTION = 15,
    CORNER_1_GHOST_X_OUT_PROJECTION = 16,
    CORNER_1_GHOST_Y_OUT_PROJECTION = 17,
    CORNER_1_GHOST_Z_OUT_PROJECTION = 18,
    CORNER_2_GHOST_X_OUT_PROJECTION = 19,
    CORNER_2_GHOST_Y_OUT_PROJECTION = 20,
    CORNER_2_GHOST_Z_OUT_PROJECTION = 21,
    CORNER_3_GHOST_X_OUT_PROJECTION = 22,
    CORNER_3_GHOST_Y_OUT_PROJECTION = 23,
    CORNER_3_GHOST_Z_OUT_PROJECTION = 24,

    CORNER_0_SWEEP_PROJECTION = 25,
    CORNER_1_SWEEP_PROJECTION = 26,
    CORNER_2_SWEEP_PROJECTION = 27,
    CORNER_3_SWEEP_PROJECTION = 28,
  };
#define SNAP_GHOST_INPUT_PROJECTION(corner, dim)                    \
  ((Snap::SnapProjectionID)(Snap::CORNER_0_GHOST_X_IN_PROJECTION +  \
    ((corner) * 3) + (dim)))
#define SNAP_GHOST_OUTPUT_PROJECTION(corner, dim)                   \
  ((Snap::SnapProjectionID)(Snap::CORNER_0_GHOST_X_OUT_PROJECTION + \
    ((corner) * 3) + (dim)))
#define SNAP_SWEEP_PROJECTION(corner)                               \
  ((Snap::SnapProjectionID)(Snap::CORNER_0_SWEEP_PROJECTION + (corner)))

  enum SnapGhostColor {
    LO_GHOST = 0,
    HI_GHOST = 1,
  };
public:
  Snap(Context c, Runtime *rt)
    : ctx(c), runtime(rt) { }
public:
  inline const Rect<3>& get_simulation_bounds(void) const 
    { return simulation_bounds; }
  inline const Rect<3>& get_launch_bounds(void) const
    { return launch_bounds; }
public:
  void setup(void);
  void transport_solve(void);
  void output(void);
protected:
  void save_fluxes(const Predicate &pred,
                   const SnapArray &src, const SnapArray &dst) const;
  void perform_sweeps(const Predicate &pred, const SnapArray &flux,
                      const SnapArray &qtot);
private:
  const Context ctx;
  Runtime *const runtime;
private:
  // Simulation bounds
  Rect<3> simulation_bounds;
  Rect<3> launch_bounds;
private:
  IndexSpace simulation_is;
  IndexPartition spatial_ip;
  IndexSpace material_is;
  IndexSpace slgg_is;
private:
  FieldSpace group_fs;
  FieldSpace group_and_ghost_fs;
  FieldSpace moment_fs;
  FieldSpace flux_moment_fs;
  FieldSpace mat_fs;
private:
  std::vector<Domain> wavefront_domains[4];
public:
  static void snap_top_level_task(const Task *task,
                                  const std::vector<PhysicalRegion> &regions,
                                  Context ctx, Runtime *runtime);
public:
  static void parse_arguments(int argc, char **argv);
  static void compute_wavefronts(void);
  static void report_arguments(void);
  static void perform_registrations(void);
  static void mapper_registration(Machine machine, Runtime *runtime,
                                  const std::set<Processor> &local_procs);
public:
  // Configuration parameters read from input file
  static int num_dims; // originally ndimen 1-3
  static int nx_chunks; // originally ichunk 1 <= # <= nx
  static int ny_chunks; // originally npey 1 <= # <= ny
  static int nz_chunks; // originally npez 1 <= # <= nz
  static int nx; // 4 <= #
  static double lx; // 0.0 < #
  static int ny; // 4 <= #
  static double ly; // 0.0 < #
  static int nz; // 4 <= #
  static double lz; // 0.0 < #
  static int num_moments; // originally nmom 1 <= # <= 4
  static int num_angles; // originally nang 1 <= #
  static int num_groups; // originally ng 1 <= #
  static double convergence_eps; // originally epsi 0.0 < # < 1e-2
  static int max_inner_iters; // originally iitm 1 <= # 
  static int max_outer_iters; // originally oitm 1 <= #
  static bool time_dependent; // originally timedep
  static double total_sim_time; // originally tf 0.0 <= # if time dependent
  static int num_steps; // originally nsteps 1 <= #
  static MaterialLayout material_layout; // originally mat_opt
  static SourceLayout source_layout; // originally src_opt
  static bool dump_scatter; // originally scatp
  static bool dump_iteration; // originally it_dep
  static int dump_flux; // originally fluxp 0,1,2
  static bool flux_fixup; // originally fixup
  static bool dump_solution; // originally soloutp
  static int dump_kplane; // originally kplane 0,1,2
  static int dump_population;  // originally popout
  static bool minikba_sweep; // originally swp_typ
  static bool single_angle_copy; // originall angcpy
public: // derived
  static int num_corners; // orignally ncor
  // Indexed by wavefront number and the point number
  static std::vector<std::vector<DomainPoint> > wavefront_map[4];
  static int corner_table[2][4];
public:
  // Snap mapper derived from the default mapper
  class SnapMapper : public Legion::Mapping::DefaultMapper {
  public:
    SnapMapper(MapperRuntime *rt, Machine machine, Processor local,
               const char *mapper_name);
  public:
    virtual void select_tunable_value(const MapperContext ctx,
                                      const Task& task,
                                      const SelectTunableInput& input,
                                            SelectTunableOutput& output);
  };
};

template<typename T>
class SnapTask : public IndexLauncher {
public:
  SnapTask(const Snap &snap, const Rect<3> &launch_domain, const Predicate &pred)
    : IndexLauncher(T::TASK_ID, Domain::from_rect<3>(launch_domain), 
                    TaskArgument(), ArgumentMap(), pred) { }
public:
  void dispatch(Context ctx, Runtime *runtime)
  { 
    log_snap.info("Dispatching Task %s (ID %d)", 
        Snap::task_names[T::TASK_ID], T::TASK_ID);
    runtime->execute_index_space(ctx, *this);
  }
  template<typename REDOP>
  Future dispatch(Context ctx, Runtime *runtime)
  {
    assert(REDOP::REDOP_ID == T::REDOP);
    log_snap.info("Dispatching Task %s (ID %d) with Reduction %d", 
                  Snap::task_names[T::TASK_ID], T::TASK_ID, T::REDOP);
    return runtime->execute_index_space(ctx, *this, T::REDOP);
  }
public:
  static void preregister_all_variants(void)
  {
    T::preregister_cpu_variants();
    T::preregister_gpu_variants();
  }
  static void register_task_name(Runtime *runtime)
  {
    runtime->attach_name(T::TASK_ID, Snap::task_names[T::TASK_ID]);
  }
public:
  template<void (*TASK_PTR)(const Task*,
      const std::vector<PhysicalRegion>&, Context, Runtime*)>
  static void snap_task_wrapper(const Task *task,
      const std::vector<PhysicalRegion> &regions, Context ctx, Runtime *runtime)
  {
    log_snap.info("Running Task %s (UID %lld) on Processor " IDFMT "",
        task->get_task_name(), task->get_unique_id(), 
        runtime->get_executing_processor(ctx).id);
    (*TASK_PTR)(task, regions, ctx, runtime);
  }
  template<typename RET_T, RET_T (*TASK_PTR)(const Task*,
      const std::vector<PhysicalRegion>&, Context, Runtime*)>
  static RET_T snap_task_wrapper(const Task *task,
      const std::vector<PhysicalRegion> &regions, Context ctx, Runtime *runtime)
  {
    log_snap.info("Running Task %s (UID %lld) on Processor " IDFMT "",
        task->get_task_name(), task->get_unique_id(), 
        runtime->get_executing_processor(ctx).id);
    RET_T result = (*TASK_PTR)(task, regions, ctx, runtime);
    return result;
  }
protected:
  // For registering CPU variants
  template<void (*TASK_PTR)(const Task*,
      const std::vector<PhysicalRegion>&, Context, Runtime*)>
  static void register_cpu_variant(bool leaf = false, bool inner = false)
  {
    char variant_name[128];
    strcpy(variant_name, "CPU ");
    strncat(variant_name, Snap::task_names[T::TASK_ID], 123);
    TaskVariantRegistrar registrar(T::TASK_ID, true/*global*/,
        NULL/*generator*/, variant_name);
    registrar.add_constraint(ProcessorConstraint(Processor::LOC_PROC));
<<<<<<< HEAD
    registrar.leaf_variant = leaf;
    registrar.inner_variant = inner;
    Runtime::preregister_task_variant<snap_task_wrapper<TASK_PTR> >(registrar, 
=======
    Runtime::preregister_task_variant<
      SnapTask<T>::template snap_task_wrapper<TASK_PTR> >(registrar, 
>>>>>>> 28df7734
                                                Snap::task_names[T::TASK_ID]);
  }
  template<typename RET_T, RET_T (*TASK_PTR)(const Task*,
      const std::vector<PhysicalRegion>&, Context, Runtime*)>
  static void register_cpu_variant(bool leaf = false, bool inner = false)
  {
    char variant_name[128];
    strcpy(variant_name, "CPU ");
    strncat(variant_name, Snap::task_names[T::TASK_ID], 123);
    TaskVariantRegistrar registrar(T::TASK_ID, true/*global*/,
        NULL/*generator*/, variant_name);
    registrar.add_constraint(ProcessorConstraint(Processor::LOC_PROC));
<<<<<<< HEAD
    registrar.leaf_variant = leaf;
    registrar.inner_variant = inner;
    Runtime::preregister_task_variant<RET_T,snap_task_wrapper<RET_T,TASK_PTR> >(
=======
    Runtime::preregister_task_variant<RET_T,
      SnapTask<T>::template snap_task_wrapper<RET_T,TASK_PTR> >(
>>>>>>> 28df7734
                                       registrar, Snap::task_names[T::TASK_ID]);
  }
protected:
  // For registering GPU variants
  template<void (*TASK_PTR)(const Task*,
      const std::vector<PhysicalRegion>&, Context, Runtime*)>
  static void register_gpu_variant(bool leaf = false, bool inner = false)
  {
    char variant_name[128];
    strcpy(variant_name, "GPU ");
    strncat(variant_name, Snap::task_names[T::TASK_ID], 123);
    TaskVariantRegistrar registrar(T::TASK_ID, true/*global*/,
        NULL/*generator*/, variant_name);
    registrar.add_constraint(ProcessorConstraint(Processor::TOC_PROC));
<<<<<<< HEAD
    registrar.leaf_variant = leaf;
    registrar.inner_variant = inner;
    Runtime::preregister_task_variant<snap_task_wrapper<TASK_PTR> >(registrar,
=======
    Runtime::preregister_task_variant<
      SnapTask<T>::template snap_task_wrapper<TASK_PTR> >(registrar,
>>>>>>> 28df7734
                                                Snap::task_names[T::TASK_ID]);
  }
  template<typename RET_T, RET_T (*TASK_PTR)(const Task*,
      const std::vector<PhysicalRegion>&, Context, Runtime*)>
  static void register_gpu_variant(bool leaf = false, bool inner = false)
  {
    char variant_name[128];
    strcpy(variant_name, "GPU ");
    strncat(variant_name, Snap::task_names[T::TASK_ID], 123);
    TaskVariantRegistrar registrar(T::TASK_ID, true/*global*/,
        NULL/*generator*/, variant_name);
    registrar.add_constraint(ProcessorConstraint(Processor::TOC_PROC));
<<<<<<< HEAD
    registrar.leaf_variant = leaf;
    registrar.inner_variant = inner;
    Runtime::preregister_task_variant<RET_T,snap_task_wrapper<RET_T,TASK_PTR> >(
=======
    Runtime::preregister_task_variant<RET_T,
      SnapTask<T>::template snap_task_wrapper<RET_T,TASK_PTR> >(
>>>>>>> 28df7734
                                       registrar, Snap::task_names[T::TASK_ID]);
  }
};

class SnapArray {
public:
  SnapArray(IndexSpace is, IndexPartition ip, FieldSpace fs, 
            Context ctx, Runtime *runtime);
  ~SnapArray(void);
private:
  SnapArray(const SnapArray &rhs);
  SnapArray& operator=(const SnapArray &rhs);
public:
  inline LogicalRegion get_region(void) const { return lr; }
  inline LogicalPartition get_partition(void) const { return lp; }
  inline const std::set<FieldID>& get_regular_fields(void) const 
    { return regular_fields; }
  LogicalRegion get_subregion(const DomainPoint &color) const;
public:
  void initialize(void);
  template<typename T>
  void initialize(T value);
public:
  template<typename T>
  inline void add_projection_requirement(PrivilegeMode priv,
                                         T &launcher) const
  {
    launcher.add_region_requirement(RegionRequirement(lp, 0/*proj id*/,
                                                      priv, EXCLUSIVE, lr));
    launcher.region_requirements.back().privilege_fields = regular_fields;
  }
  template<typename T>
  inline void add_projection_requirement(PrivilegeMode priv, T &launcher,
                        Snap::SnapFieldID field, ProjectionID proj_id = 0) const
  {
    launcher.add_region_requirement(RegionRequirement(lp, proj_id, priv,
                                                      EXCLUSIVE, lr));
    launcher.region_requirements.back().privilege_fields.insert(field);
  }
  template<typename T>
  inline void add_region_requirement(PrivilegeMode priv,
                                     T &launcher) const
  {
    launcher.add_region_requirement(RegionRequirement(lr, priv, EXCLUSIVE, lr));
    launcher.region_requirements.back().privilege_fields = regular_fields;
  }
protected:
  const Context ctx;
  Runtime *const runtime;
protected:
  LogicalRegion lr;
  LogicalPartition lp;
  std::set<FieldID> regular_fields;
  std::set<FieldID> ghost_fields;
  mutable std::map<DomainPoint,LogicalRegion> subregions;
};

class SnapSweepProjectionFunctor : public ProjectionFunctor {
public:
  SnapSweepProjectionFunctor(int corner);
public:
  virtual LogicalRegion project(Context ctx, Task *task,
                                unsigned index, 
                                LogicalRegion upper_bound,
                                const DomainPoint &point);
  virtual LogicalRegion project(Context ctx, Task *task,
                                unsigned index, 
                                LogicalPartition upper_bound,
                                const DomainPoint &point);
  virtual unsigned get_depth(void) const { return 0; }
protected:
  const int corner;
  // Indexed by region requirement, wavefront, point
  std::vector<std::vector<std::vector<LogicalRegion> > > cache;    
  std::vector<std::vector<std::vector<bool> > > cache_valid;
};

class SnapInputProjectionFunctor : public ProjectionFunctor {
public:
  SnapInputProjectionFunctor(int corner, int dim);
public:
  virtual LogicalRegion project(Context ctx, Task *task,
                                unsigned index, 
                                LogicalRegion upper_bound,
                                const DomainPoint &point);
  virtual LogicalRegion project(Context ctx, Task *task,
                                unsigned index, 
                                LogicalPartition upper_bound,
                                const DomainPoint &point);
  virtual unsigned get_depth(void) const { return 1; }
private:
  static Snap::SnapGhostColor get_color(int corner, int dim);
  static Point<3> get_offset(int corner, int dim);
protected:
  const int dim;
  const int corner;
  const Snap::SnapGhostColor color;
  const Point<3> offset;
  std::vector<std::vector<LogicalRegion> > cache;    
  std::vector<std::vector<bool> > cache_valid;
};

class SnapOutputProjectionFunctor : public ProjectionFunctor {
public:
  SnapOutputProjectionFunctor(int corner, int dim);
public:
  virtual LogicalRegion project(Context ctx, Task *task,
                                unsigned index, 
                                LogicalRegion upper_bound,
                                const DomainPoint &point);
  virtual LogicalRegion project(Context ctx, Task *task,
                                unsigned index,
                                LogicalPartition upper_bound,
                                const DomainPoint &point);
  virtual unsigned get_depth(void) const { return 1; }
private:
  static Snap::SnapGhostColor get_color(int corner, int dim);
protected:
  const int dim;
  const int corner;
  const Snap::SnapGhostColor color;
  std::vector<std::vector<LogicalRegion> > cache; 
  std::vector<std::vector<bool> > cache_valid;
};

class AndReduction {
public:
  static const Snap::SnapReductionID REDOP_ID = Snap::AND_REDUCTION_ID;
public:
  typedef bool LHS;
  typedef bool RHS;
  static const bool identity = true;
public:
  template<bool EXCLUSIVE> static void apply(LHS &lhs, RHS rhs);
  template<bool EXCLUSIVE> static void fold(RHS &rhs1, RHS rhs2);
};

#endif // __SNAP_H__
<|MERGE_RESOLUTION|>--- conflicted
+++ resolved
@@ -331,14 +331,10 @@
     TaskVariantRegistrar registrar(T::TASK_ID, true/*global*/,
         NULL/*generator*/, variant_name);
     registrar.add_constraint(ProcessorConstraint(Processor::LOC_PROC));
-<<<<<<< HEAD
     registrar.leaf_variant = leaf;
     registrar.inner_variant = inner;
-    Runtime::preregister_task_variant<snap_task_wrapper<TASK_PTR> >(registrar, 
-=======
     Runtime::preregister_task_variant<
       SnapTask<T>::template snap_task_wrapper<TASK_PTR> >(registrar, 
->>>>>>> 28df7734
                                                 Snap::task_names[T::TASK_ID]);
   }
   template<typename RET_T, RET_T (*TASK_PTR)(const Task*,
@@ -351,14 +347,10 @@
     TaskVariantRegistrar registrar(T::TASK_ID, true/*global*/,
         NULL/*generator*/, variant_name);
     registrar.add_constraint(ProcessorConstraint(Processor::LOC_PROC));
-<<<<<<< HEAD
     registrar.leaf_variant = leaf;
     registrar.inner_variant = inner;
-    Runtime::preregister_task_variant<RET_T,snap_task_wrapper<RET_T,TASK_PTR> >(
-=======
     Runtime::preregister_task_variant<RET_T,
       SnapTask<T>::template snap_task_wrapper<RET_T,TASK_PTR> >(
->>>>>>> 28df7734
                                        registrar, Snap::task_names[T::TASK_ID]);
   }
 protected:
@@ -373,14 +365,10 @@
     TaskVariantRegistrar registrar(T::TASK_ID, true/*global*/,
         NULL/*generator*/, variant_name);
     registrar.add_constraint(ProcessorConstraint(Processor::TOC_PROC));
-<<<<<<< HEAD
     registrar.leaf_variant = leaf;
     registrar.inner_variant = inner;
-    Runtime::preregister_task_variant<snap_task_wrapper<TASK_PTR> >(registrar,
-=======
     Runtime::preregister_task_variant<
       SnapTask<T>::template snap_task_wrapper<TASK_PTR> >(registrar,
->>>>>>> 28df7734
                                                 Snap::task_names[T::TASK_ID]);
   }
   template<typename RET_T, RET_T (*TASK_PTR)(const Task*,
@@ -393,14 +381,10 @@
     TaskVariantRegistrar registrar(T::TASK_ID, true/*global*/,
         NULL/*generator*/, variant_name);
     registrar.add_constraint(ProcessorConstraint(Processor::TOC_PROC));
-<<<<<<< HEAD
     registrar.leaf_variant = leaf;
     registrar.inner_variant = inner;
-    Runtime::preregister_task_variant<RET_T,snap_task_wrapper<RET_T,TASK_PTR> >(
-=======
     Runtime::preregister_task_variant<RET_T,
       SnapTask<T>::template snap_task_wrapper<RET_T,TASK_PTR> >(
->>>>>>> 28df7734
                                        registrar, Snap::task_names[T::TASK_ID]);
   }
 };
